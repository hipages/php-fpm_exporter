--- conflicted
+++ resolved
@@ -96,21 +96,21 @@
       ]
     },
     {
-<<<<<<< HEAD
       "login": "stchr",
       "name": "Simon Stücher",
       "avatar_url": "https://avatars.githubusercontent.com/u/166079?v=4",
       "profile": "https://github.com/stchr",
       "contributions": [
         "bug"
-=======
+      ]
+    },
+    {
       "login": "andresterba",
       "name": "André Sterba",
       "avatar_url": "https://avatars.githubusercontent.com/u/48120735?v=4",
       "profile": "https://sterba.dev",
       "contributions": [
         "code"
->>>>>>> 038b6156
       ]
     }
   ],
