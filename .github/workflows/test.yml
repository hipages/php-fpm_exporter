name: Test
on:
  pull_request_target:
  workflow_dispatch:
  push:
    branches:
      - master
      - 'releases/*'

jobs:

  lint:
    name: Lint
    runs-on: ubuntu-latest
    steps:

    - name: Set up Go
      uses: actions/setup-go@v2.1.4
      with:
        go-version: 1.17
      id: go

    - name: Checkout
      uses: actions/checkout@v3

    - name: golangci-lint
      uses: golangci/golangci-lint-action@v2.5.2
      with:
        version: v1.44

  test:
    name: Test
    runs-on: ubuntu-latest
    steps:

    - name: Setup Go
      uses: actions/setup-go@v2.1.4
      with:
        go-version: 1.17
      id: go

    - name: Checkout
      uses: actions/checkout@v3

    - name: Test
      run: go test -coverprofile cover.out ./...

    - name: SonarCloud Scan
      uses: sonarsource/sonarcloud-github-action@master
      env:
        GITHUB_TOKEN: ${{ secrets.GITHUB_TOKEN }}
        SONAR_TOKEN: ${{ secrets.SONAR_TOKEN }}

  image-scan:
    name: Image Scan
    runs-on: ubuntu-latest
    steps:
    - name: Checkout
<<<<<<< HEAD
      uses: actions/checkout@v2.3.4
=======
      uses: actions/checkout@v3
>>>>>>> df2927ce
      with:
        fetch-depth: 0

    - name: Setup Go
      uses: actions/setup-go@v2.1.4
      with:
        go-version: 1.17
      id: go

    - name: Run GoReleaser
      uses: goreleaser/goreleaser-action@v2.9.1
      with:
        version: latest
        args: release --rm-dist --snapshot
      env:
        GITHUB_TOKEN: ${{ secrets.GITHUB_TOKEN }}

    - name: Scan image
      uses: anchore/scan-action@v3.2.0
      id: scan
      with:
        image: "hipages/php-fpm_exporter:latest"
        acs-report-enable: true
        fail-build: false

    - name: Upload Anchore scan SARIF report
      uses: github/codeql-action/upload-sarif@v1
      with:
        sarif_file: ${{ steps.scan.outputs.sarif }}<|MERGE_RESOLUTION|>--- conflicted
+++ resolved
@@ -56,11 +56,7 @@
     runs-on: ubuntu-latest
     steps:
     - name: Checkout
-<<<<<<< HEAD
-      uses: actions/checkout@v2.3.4
-=======
       uses: actions/checkout@v3
->>>>>>> df2927ce
       with:
         fetch-depth: 0
 
